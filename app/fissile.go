--- conflicted
+++ resolved
@@ -410,14 +410,10 @@
 		return fmt.Errorf("Error connecting to docker: %s", err.Error())
 	}
 
-<<<<<<< HEAD
-	packagesLayerImageName := packagesImageBuilder.GetRolePackageImageName(roleManifest, roles)
-=======
-	packagesLayerImageName, err := packagesImageBuilder.GetRolePackageImageName(roleManifest)
+	packagesLayerImageName, err := packagesImageBuilder.GetRolePackageImageName(roleManifest, roles)
 	if err != nil {
 		return fmt.Errorf("Error finding role's package name: %s", err.Error())
 	}
->>>>>>> 5d5f0043
 	if !force {
 		if hasImage, err := dockerManager.HasImage(packagesLayerImageName); err == nil && hasImage {
 			f.UI.Printf("Packages layer %s already exists. Skipping ...\n", color.YellowString(packagesLayerImageName))
@@ -493,14 +489,10 @@
 		return err
 	}
 
-<<<<<<< HEAD
-	packagesLayerImageName := packagesImageBuilder.GetRolePackageImageName(roleManifest, roles)
-=======
-	packagesLayerImageName, err := packagesImageBuilder.GetRolePackageImageName(roleManifest)
+	packagesLayerImageName, err := packagesImageBuilder.GetRolePackageImageName(roleManifest, roles)
 	if err != nil {
 		return err
 	}
->>>>>>> 5d5f0043
 
 	roleBuilder, err := builder.NewRoleImageBuilder(
 		repository,
